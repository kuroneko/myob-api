require 'base64'
require 'oauth2'

module Myob
  module Api
    class Client
      include Myob::Api::Helpers

      attr_reader :current_company_file, :client

      def initialize(options)
        model :CompanyFile

<<<<<<< HEAD
        model :CurrentUser
=======
        model :Company
>>>>>>> 9b4983dc

        model :Contact
        model :Customer
        model :Employee
        model :EmployeePayrollDetail

        model :EmployeePayrollAdvice

        model :Invoice
        model :InvoiceItem

        model :PayrollCategory
        model :Wage

        model :Timesheet

        model :EmployeePayrollAdvice

        @redirect_uri         = options[:redirect_uri]
        @consumer             = options[:consumer]
        @access_token         = options[:access_token]
        @refresh_token        = options[:refresh_token]
        @current_company_file = options[:selected_company_file] || {}
        @client               = OAuth2::Client.new(@consumer[:key], @consumer[:secret], {
          :site          => 'https://secure.myob.com',
          :authorize_url => '/oauth2/account/authorize',
          :token_url     => '/oauth2/v1/authorize',
        })

        if options[:company_file]
          @current_company_file = select_company_file(options[:company_file])
        end
      end

      def get_access_code_url(params = {})
        @client.auth_code.authorize_url(params.merge(scope: 'CompanyFile', redirect_uri: @redirect_uri))
      end

      def get_access_token(access_code)
        @token         = @client.auth_code.get_token(access_code, redirect_uri: @redirect_uri)
        @access_token  = @token.token
        @expires_at    = @token.expires_at
        @refresh_token = @token.refresh_token
        @token
      end

      def headers
        {
          'x-myobapi-key'     => @consumer[:key],
          'x-myobapi-version' => 'v2',
          'x-myobapi-cftoken' => @current_company_file[:token] || '',
          'Content-Type'      => 'application/json'
        }
      end

      def select_company_file(company_file)
        company_file_id = self.company_file.first('Name' => company_file[:name])['Id']
        @current_company_file = {
          :id    => company_file_id,
          :token => company_file[:token] || Base64.encode64("#{company_file[:username]}:#{company_file[:password]}"),
        }
      end

      def connection
        if @refresh_token
          @auth_connection ||= OAuth2::AccessToken.new(@client, @access_token, {
            :refresh_token => @refresh_token
          }).refresh!
        else
          @auth_connection ||= OAuth2::AccessToken.new(@client, @access_token)
        end
      end

    end
  end
end<|MERGE_RESOLUTION|>--- conflicted
+++ resolved
@@ -11,11 +11,8 @@
       def initialize(options)
         model :CompanyFile
 
-<<<<<<< HEAD
         model :CurrentUser
-=======
         model :Company
->>>>>>> 9b4983dc
 
         model :Contact
         model :Customer
